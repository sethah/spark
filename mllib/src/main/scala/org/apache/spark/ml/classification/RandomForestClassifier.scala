/*
 * Licensed to the Apache Software Foundation (ASF) under one or more
 * contributor license agreements.  See the NOTICE file distributed with
 * this work for additional information regarding copyright ownership.
 * The ASF licenses this file to You under the Apache License, Version 2.0
 * (the "License"); you may not use this file except in compliance with
 * the License.  You may obtain a copy of the License at
 *
 *    http://www.apache.org/licenses/LICENSE-2.0
 *
 * Unless required by applicable law or agreed to in writing, software
 * distributed under the License is distributed on an "AS IS" BASIS,
 * WITHOUT WARRANTIES OR CONDITIONS OF ANY KIND, either express or implied.
 * See the License for the specific language governing permissions and
 * limitations under the License.
 */

package org.apache.spark.ml.classification

import org.json4s.{DefaultFormats, JObject}
import org.json4s.JsonDSL._

import org.apache.spark.annotation.Since
import org.apache.spark.ml.feature.Instance
import org.apache.spark.ml.linalg.{DenseVector, SparseVector, Vector, Vectors}
import org.apache.spark.ml.param.ParamMap
import org.apache.spark.ml.param.shared.HasWeightCol
import org.apache.spark.ml.tree._
import org.apache.spark.ml.tree.{RandomForestParams, TreeClassifierParams, TreeEnsembleModel}
import org.apache.spark.ml.tree.impl.RandomForest
import org.apache.spark.ml.util._
import org.apache.spark.ml.util.{Identifiable, MetadataUtils}
import org.apache.spark.ml.util.DefaultParamsReader.Metadata
import org.apache.spark.mllib.tree.configuration.{Algo => OldAlgo}
import org.apache.spark.mllib.tree.model.{RandomForestModel => OldRandomForestModel}
import org.apache.spark.sql.{DataFrame, Dataset, Row}
import org.apache.spark.sql.functions.{col, lit, udf}
import org.apache.spark.sql.types.DoubleType

/**
 * <a href="http://en.wikipedia.org/wiki/Random_forest">Random Forest</a> learning algorithm for
 * classification.
 * It supports both binary and multiclass labels, as well as both continuous and categorical
 * features.
 */
@Since("1.4.0")
class RandomForestClassifier @Since("1.4.0") (
    @Since("1.4.0") override val uid: String)
  extends ProbabilisticClassifier[Vector, RandomForestClassifier, RandomForestClassificationModel]
  with RandomForestClassifierParams with DefaultParamsWritable with HasWeightCol {

  @Since("1.4.0")
  def this() = this(Identifiable.randomUID("rfc"))

  // Override parameter setters from parent trait for Java API compatibility.

  // Parameters from TreeClassifierParams:

  /** @group setParam */
  @Since("1.4.0")
  override def setMaxDepth(value: Int): this.type = set(maxDepth, value)

  /** @group setParam */
  @Since("1.4.0")
  override def setMaxBins(value: Int): this.type = set(maxBins, value)

  /** @group setParam */
  @Since("1.4.0")
  override def setMinInstancesPerNode(value: Int): this.type = set(minInstancesPerNode, value)

  /** @group setParam */
  @Since("2.2.0")
  override def setMinWeightFractionPerNode(value: Double): this.type =
    super.setMinWeightFractionPerNode(value)

  @Since("1.4.0")
  override def setMinInfoGain(value: Double): this.type = set(minInfoGain, value)

  /** @group expertSetParam */
  @Since("1.4.0")
  override def setMaxMemoryInMB(value: Int): this.type = set(maxMemoryInMB, value)

  /** @group expertSetParam */
  @Since("1.4.0")
  override def setCacheNodeIds(value: Boolean): this.type = set(cacheNodeIds, value)

  /**
   * Specifies how often to checkpoint the cached node IDs.
   * E.g. 10 means that the cache will get checkpointed every 10 iterations.
   * This is only used if cacheNodeIds is true and if the checkpoint directory is set in
   * [[org.apache.spark.SparkContext]].
   * Must be at least 1.
   * (default = 10)
   * @group setParam
   */
  @Since("1.4.0")
  override def setCheckpointInterval(value: Int): this.type = set(checkpointInterval, value)

  /** @group setParam */
  @Since("1.4.0")
  override def setImpurity(value: String): this.type = set(impurity, value)

  // Parameters from TreeEnsembleParams:

  /** @group setParam */
  @Since("1.4.0")
  override def setSubsamplingRate(value: Double): this.type = set(subsamplingRate, value)

  /** @group setParam */
  @Since("1.4.0")
  override def setSeed(value: Long): this.type = set(seed, value)

  // Parameters from RandomForestParams:

  /** @group setParam */
  @Since("1.4.0")
  override def setNumTrees(value: Int): this.type = set(numTrees, value)

  /** @group setParam */
  @Since("1.4.0")
  override def setFeatureSubsetStrategy(value: String): this.type =
    set(featureSubsetStrategy, value)

  /**
   * Sets the value of param [[weightCol]].
   * If this is not set or empty, we treat all instance weights as 1.0.
   * Default is not set, so all instances have weight one.
   *
   * @group setParam
   */
  @Since("2.2.0")
  def setWeightCol(value: String): this.type = set(weightCol, value)

  override protected def train(dataset: Dataset[_]): RandomForestClassificationModel = {
    val categoricalFeatures: Map[Int, Int] =
      MetadataUtils.getCategoricalFeatures(dataset.schema($(featuresCol)))
    val numClasses: Int = getNumClasses(dataset)

    if (isDefined(thresholds)) {
      require($(thresholds).length == numClasses, this.getClass.getSimpleName +
        ".train() called with non-matching numClasses and thresholds.length." +
        s" numClasses=$numClasses, but thresholds has length ${$(thresholds).length}")
    }

    val w = if (!isDefined(weightCol) || $(weightCol).isEmpty) lit(1.0) else col($(weightCol))
    val instances =
      dataset.select(col($(labelCol)).cast(DoubleType), w, col($(featuresCol))).rdd.map {
        case Row(label: Double, weight: Double, features: Vector) =>
          Instance(label, weight, features)
    }
    val strategy =
      super.getOldStrategy(categoricalFeatures, numClasses, OldAlgo.Classification, getOldImpurity)

<<<<<<< HEAD
    val instr = Instrumentation.create(this, oldDataset)
    instr.logParams(labelCol, featuresCol, predictionCol, probabilityCol, rawPredictionCol,
      impurity, numTrees, featureSubsetStrategy, maxDepth, maxBins, maxMemoryInMB, minInfoGain,
      minInstancesPerNode, seed, subsamplingRate, thresholds, cacheNodeIds, checkpointInterval)
=======
    val instr = Instrumentation.create(this, instances)
    instr.logParams(params: _*)
>>>>>>> ca4b48b5

    val trees = RandomForest
      .run(instances, strategy, getNumTrees, getFeatureSubsetStrategy, getSeed, Some(instr))
      .map(_.asInstanceOf[DecisionTreeClassificationModel])

    val numFeatures = instances.first().features.size
    val m = new RandomForestClassificationModel(trees, numFeatures, numClasses)
    instr.logSuccess(m)
    m
  }

  @Since("1.4.1")
  override def copy(extra: ParamMap): RandomForestClassifier = defaultCopy(extra)
}

@Since("1.4.0")
object RandomForestClassifier extends DefaultParamsReadable[RandomForestClassifier] {
  /** Accessor for supported impurity settings: entropy, gini */
  @Since("1.4.0")
  final val supportedImpurities: Array[String] = TreeClassifierParams.supportedImpurities

  /** Accessor for supported featureSubsetStrategy settings: auto, all, onethird, sqrt, log2 */
  @Since("1.4.0")
  final val supportedFeatureSubsetStrategies: Array[String] =
    RandomForestParams.supportedFeatureSubsetStrategies

  @Since("2.0.0")
  override def load(path: String): RandomForestClassifier = super.load(path)
}

/**
 * <a href="http://en.wikipedia.org/wiki/Random_forest">Random Forest</a> model for classification.
 * It supports both binary and multiclass labels, as well as both continuous and categorical
 * features.
 *
 * @param _trees  Decision trees in the ensemble.
 *                Warning: These have null parents.
 */
@Since("1.4.0")
class RandomForestClassificationModel private[ml] (
    @Since("1.5.0") override val uid: String,
    private val _trees: Array[DecisionTreeClassificationModel],
    @Since("1.6.0") override val numFeatures: Int,
    @Since("1.5.0") override val numClasses: Int)
  extends ProbabilisticClassificationModel[Vector, RandomForestClassificationModel]
  with RandomForestClassifierParams with TreeEnsembleModel[DecisionTreeClassificationModel]
  with MLWritable with Serializable {

  require(_trees.nonEmpty, "RandomForestClassificationModel requires at least 1 tree.")

  /**
   * Construct a random forest classification model, with all trees weighted equally.
   *
   * @param trees  Component trees
   */
  private[ml] def this(
      trees: Array[DecisionTreeClassificationModel],
      numFeatures: Int,
      numClasses: Int) =
    this(Identifiable.randomUID("rfc"), trees, numFeatures, numClasses)

  @Since("1.4.0")
  override def trees: Array[DecisionTreeClassificationModel] = _trees

  // Note: We may add support for weights (based on tree performance) later on.
  private lazy val _treeWeights: Array[Double] = Array.fill[Double](_trees.length)(1.0)

  @Since("1.4.0")
  override def treeWeights: Array[Double] = _treeWeights

  override protected def transformImpl(dataset: Dataset[_]): DataFrame = {
    val bcastModel = dataset.sparkSession.sparkContext.broadcast(this)
    val predictUDF = udf { (features: Any) =>
      bcastModel.value.predict(features.asInstanceOf[Vector])
    }
    dataset.withColumn($(predictionCol), predictUDF(col($(featuresCol))))
  }

  override protected def predictRaw(features: Vector): Vector = {
    // TODO: When we add a generic Bagging class, handle transform there: SPARK-7128
    // Classifies using majority votes.
    // Ignore the tree weights since all are 1.0 for now.
    val votes = Array.fill[Double](numClasses)(0.0)
    _trees.view.foreach { tree =>
      val classCounts: Array[Double] = tree.rootNode.predictImpl(features).impurityStats.stats
      val total = classCounts.sum
      if (total != 0) {
        var i = 0
        while (i < numClasses) {
          votes(i) += classCounts(i) / total
          i += 1
        }
      }
    }
    Vectors.dense(votes)
  }

  override protected def raw2probabilityInPlace(rawPrediction: Vector): Vector = {
    rawPrediction match {
      case dv: DenseVector =>
        ProbabilisticClassificationModel.normalizeToProbabilitiesInPlace(dv)
        dv
      case sv: SparseVector =>
        throw new RuntimeException("Unexpected error in RandomForestClassificationModel:" +
          " raw2probabilityInPlace encountered SparseVector")
    }
  }

  @Since("1.4.0")
  override def copy(extra: ParamMap): RandomForestClassificationModel = {
    copyValues(new RandomForestClassificationModel(uid, _trees, numFeatures, numClasses), extra)
      .setParent(parent)
  }

  @Since("1.4.0")
  override def toString: String = {
    s"RandomForestClassificationModel (uid=$uid) with $getNumTrees trees"
  }

  /**
   * Estimate of the importance of each feature.
   *
   * Each feature's importance is the average of its importance across all trees in the ensemble
   * The importance vector is normalized to sum to 1. This method is suggested by Hastie et al.
   * (Hastie, Tibshirani, Friedman. "The Elements of Statistical Learning, 2nd Edition." 2001.)
   * and follows the implementation from scikit-learn.
   *
   * @see `DecisionTreeClassificationModel.featureImportances`
   */
  @Since("1.5.0")
  lazy val featureImportances: Vector = TreeEnsembleModel.featureImportances(trees, numFeatures)

  /** (private[ml]) Convert to a model in the old API */
  private[ml] def toOld: OldRandomForestModel = {
    new OldRandomForestModel(OldAlgo.Classification, _trees.map(_.toOld))
  }

  @Since("2.0.0")
  override def write: MLWriter =
    new RandomForestClassificationModel.RandomForestClassificationModelWriter(this)
}

@Since("2.0.0")
object RandomForestClassificationModel extends MLReadable[RandomForestClassificationModel] {

  @Since("2.0.0")
  override def read: MLReader[RandomForestClassificationModel] =
    new RandomForestClassificationModelReader

  @Since("2.0.0")
  override def load(path: String): RandomForestClassificationModel = super.load(path)

  private[RandomForestClassificationModel]
  class RandomForestClassificationModelWriter(instance: RandomForestClassificationModel)
    extends MLWriter {

    override protected def saveImpl(path: String): Unit = {
      // Note: numTrees is not currently used, but could be nice to store for fast querying.
      val extraMetadata: JObject = Map(
        "numFeatures" -> instance.numFeatures,
        "numClasses" -> instance.numClasses,
        "numTrees" -> instance.getNumTrees)
      EnsembleModelReadWrite.saveImpl(instance, path, sparkSession, extraMetadata)
    }
  }

  private class RandomForestClassificationModelReader
    extends MLReader[RandomForestClassificationModel] {

    /** Checked against metadata when loading model */
    private val className = classOf[RandomForestClassificationModel].getName
    private val treeClassName = classOf[DecisionTreeClassificationModel].getName

    override def load(path: String): RandomForestClassificationModel = {
      implicit val format = DefaultFormats
      val (metadata: Metadata, treesData: Array[(Metadata, Node)], _) =
        EnsembleModelReadWrite.loadImpl(path, sparkSession, className, treeClassName)
      val numFeatures = (metadata.metadata \ "numFeatures").extract[Int]
      val numClasses = (metadata.metadata \ "numClasses").extract[Int]
      val numTrees = (metadata.metadata \ "numTrees").extract[Int]

      val trees: Array[DecisionTreeClassificationModel] = treesData.map {
        case (treeMetadata, root) =>
          val tree =
            new DecisionTreeClassificationModel(treeMetadata.uid, root, numFeatures, numClasses)
          DefaultParamsReader.getAndSetParams(tree, treeMetadata)
          tree
      }
      require(numTrees == trees.length, s"RandomForestClassificationModel.load expected $numTrees" +
        s" trees based on metadata but found ${trees.length} trees.")

      val model = new RandomForestClassificationModel(metadata.uid, trees, numFeatures, numClasses)
      DefaultParamsReader.getAndSetParams(model, metadata)
      model
    }
  }

  /** Convert a model from the old API */
  private[ml] def fromOld(
      oldModel: OldRandomForestModel,
      parent: RandomForestClassifier,
      categoricalFeatures: Map[Int, Int],
      numClasses: Int,
      numFeatures: Int = -1): RandomForestClassificationModel = {
    require(oldModel.algo == OldAlgo.Classification, "Cannot convert RandomForestModel" +
      s" with algo=${oldModel.algo} (old API) to RandomForestClassificationModel (new API).")
    val newTrees = oldModel.trees.map { tree =>
      // parent for each tree is null since there is no good way to set this.
      DecisionTreeClassificationModel.fromOld(tree, null, categoricalFeatures)
    }
    val uid = if (parent != null) parent.uid else Identifiable.randomUID("rfc")
    new RandomForestClassificationModel(uid, newTrees, numFeatures, numClasses)
  }
}<|MERGE_RESOLUTION|>--- conflicted
+++ resolved
@@ -24,7 +24,6 @@
 import org.apache.spark.ml.feature.Instance
 import org.apache.spark.ml.linalg.{DenseVector, SparseVector, Vector, Vectors}
 import org.apache.spark.ml.param.ParamMap
-import org.apache.spark.ml.param.shared.HasWeightCol
 import org.apache.spark.ml.tree._
 import org.apache.spark.ml.tree.{RandomForestParams, TreeClassifierParams, TreeEnsembleModel}
 import org.apache.spark.ml.tree.impl.RandomForest
@@ -34,7 +33,7 @@
 import org.apache.spark.mllib.tree.configuration.{Algo => OldAlgo}
 import org.apache.spark.mllib.tree.model.{RandomForestModel => OldRandomForestModel}
 import org.apache.spark.sql.{DataFrame, Dataset, Row}
-import org.apache.spark.sql.functions.{col, lit, udf}
+import org.apache.spark.sql.functions.{col, udf}
 import org.apache.spark.sql.types.DoubleType
 
 /**
@@ -47,7 +46,7 @@
 class RandomForestClassifier @Since("1.4.0") (
     @Since("1.4.0") override val uid: String)
   extends ProbabilisticClassifier[Vector, RandomForestClassifier, RandomForestClassificationModel]
-  with RandomForestClassifierParams with DefaultParamsWritable with HasWeightCol {
+  with RandomForestClassifierParams with DefaultParamsWritable {
 
   @Since("1.4.0")
   def this() = this(Identifiable.randomUID("rfc"))
@@ -69,10 +68,6 @@
   override def setMinInstancesPerNode(value: Int): this.type = set(minInstancesPerNode, value)
 
   /** @group setParam */
-  @Since("2.2.0")
-  override def setMinWeightFractionPerNode(value: Double): this.type =
-    super.setMinWeightFractionPerNode(value)
-
   @Since("1.4.0")
   override def setMinInfoGain(value: Double): this.type = set(minInfoGain, value)
 
@@ -121,16 +116,6 @@
   override def setFeatureSubsetStrategy(value: String): this.type =
     set(featureSubsetStrategy, value)
 
-  /**
-   * Sets the value of param [[weightCol]].
-   * If this is not set or empty, we treat all instance weights as 1.0.
-   * Default is not set, so all instances have weight one.
-   *
-   * @group setParam
-   */
-  @Since("2.2.0")
-  def setWeightCol(value: String): this.type = set(weightCol, value)
-
   override protected def train(dataset: Dataset[_]): RandomForestClassificationModel = {
     val categoricalFeatures: Map[Int, Int] =
       MetadataUtils.getCategoricalFeatures(dataset.schema($(featuresCol)))
@@ -142,24 +127,16 @@
         s" numClasses=$numClasses, but thresholds has length ${$(thresholds).length}")
     }
 
-    val w = if (!isDefined(weightCol) || $(weightCol).isEmpty) lit(1.0) else col($(weightCol))
-    val instances =
-      dataset.select(col($(labelCol)).cast(DoubleType), w, col($(featuresCol))).rdd.map {
-        case Row(label: Double, weight: Double, features: Vector) =>
-          Instance(label, weight, features)
+    val instances = dataset.select(col($(labelCol)).cast(DoubleType), col($(featuresCol))).rdd.map {
+      case Row(label: Double, features: Vector) => Instance(label, 1.0, features)
     }
     val strategy =
       super.getOldStrategy(categoricalFeatures, numClasses, OldAlgo.Classification, getOldImpurity)
 
-<<<<<<< HEAD
-    val instr = Instrumentation.create(this, oldDataset)
+    val instr = Instrumentation.create(this, instances)
     instr.logParams(labelCol, featuresCol, predictionCol, probabilityCol, rawPredictionCol,
       impurity, numTrees, featureSubsetStrategy, maxDepth, maxBins, maxMemoryInMB, minInfoGain,
       minInstancesPerNode, seed, subsamplingRate, thresholds, cacheNodeIds, checkpointInterval)
-=======
-    val instr = Instrumentation.create(this, instances)
-    instr.logParams(params: _*)
->>>>>>> ca4b48b5
 
     val trees = RandomForest
       .run(instances, strategy, getNumTrees, getFeatureSubsetStrategy, getSeed, Some(instr))
